--- conflicted
+++ resolved
@@ -29,12 +29,9 @@
     'transformers',
     'tqdm',
     'biopython',
-<<<<<<< HEAD
+    'mp-nerf>=0.1.5',
     'tensorboard',
     'matplotlib'
-=======
-    'mp-nerf>=0.1.5'
->>>>>>> addd778a
   ],
   setup_requires=[
     'pytest-runner',
