from setuptools import setup, find_packages

setup(
  name = 'alphafold2-pytorch',
  packages = find_packages(),
  version = '0.0.4',
  license='MIT',
  description = 'AlphaFold2 - Pytorch',
  author = 'Phil Wang',
  author_email = 'lucidrains@gmail.com',
  url = 'https://github.com/lucidrains/alphafold2',
  keywords = [
    'artificial intelligence',
    'attention mechanism',
    'protein folding'
  ],
  install_requires=[
<<<<<<< HEAD
    'torch>=1.6',
    'einops>=0.3',
    'mdtraj>=1.8'
=======
    'einops>=0.3',
    'numpy',
    'torch>=1.6'
>>>>>>> dd082bde
  ],
  classifiers=[
    'Development Status :: 4 - Beta',
    'Intended Audience :: Developers',
    'Topic :: Scientific/Engineering :: Artificial Intelligence',
    'License :: OSI Approved :: MIT License',
    'Programming Language :: Python :: 3.6',
  ],
)<|MERGE_RESOLUTION|>--- conflicted
+++ resolved
@@ -15,15 +15,10 @@
     'protein folding'
   ],
   install_requires=[
-<<<<<<< HEAD
-    'torch>=1.6',
-    'einops>=0.3',
-    'mdtraj>=1.8'
-=======
     'einops>=0.3',
     'numpy',
-    'torch>=1.6'
->>>>>>> dd082bde
+    'torch>=1.6',
+    'mdtraj>=1.8'
   ],
   classifiers=[
     'Development Status :: 4 - Beta',
