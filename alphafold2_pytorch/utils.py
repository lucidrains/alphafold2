--- conflicted
+++ resolved
@@ -318,12 +318,7 @@
     token_reps = results["representations"][REPR_LAYER_NUM][..., 1:, :]
     return token_reps
 
-<<<<<<< HEAD
-
-def get_esm_embedd(seq, embedd_model, batch_converter, msa_data=None, device = None):
-=======
 def get_esm_embedd(seq, embedd_model, batch_converter, msa_data=None):
->>>>>>> cf62b1e3
     """ Returns the ESM embeddings for a protein.
         Inputs:
         * seq: ( (b,) L,) tensor of ints (in sidechainnet int-char convention)
