# utils for working with 3d-protein structures
import os
import numpy as np
import torch
from functools import wraps
from einops import rearrange, repeat
# import torch_sparse # only needed for sparse nth_deg adj calculation

# bio 
from Bio import SeqIO
import itertools
import string

# sidechainnet

from sidechainnet.utils.sequence import ProteinVocabulary, ONE_TO_THREE_LETTER_MAP
from sidechainnet.utils.measure import GLOBAL_PAD_CHAR
from sidechainnet.structure.build_info import NUM_COORDS_PER_RES, BB_BUILD_INFO, SC_BUILD_INFO
from sidechainnet.structure.StructureBuilder import _get_residue_build_iter

# build vocabulary

VOCAB = ProteinVocabulary()

# constants

import alphafold2_pytorch.constants as constants

# helpers

def exists(val):
    return val is not None

# constants: same as in alphafold2.py

DISTANCE_THRESHOLDS = torch.linspace(2, 20, steps = constants.DISTOGRAM_BUCKETS)

# distance binning function

def get_bucketed_distance_matrix(coords, mask, num_buckets = constants.DISTOGRAM_BUCKETS, ignore_index = -100):
    distances = torch.cdist(coords, coords, p=2)
    boundaries = torch.linspace(2, 20, steps = num_buckets, device = coords.device)
    discretized_distances = torch.bucketize(distances, boundaries[:-1])
    discretized_distances.masked_fill_(~(mask[..., None] & mask[..., None, :]), ignore_index)
    return discretized_distances

# decorators

def set_backend_kwarg(fn):
    @wraps(fn)
    def inner(*args, backend = 'auto', **kwargs):
        if backend == 'auto':
            backend = 'torch' if isinstance(args[0], torch.Tensor) else 'numpy'
        kwargs.update(backend = backend)
        return fn(*args, **kwargs)
    return inner

def expand_dims_to(t, length = 3):
    if length == 0:
        return t
    return t.reshape(*((1,) * length), *t.shape) # will work with both torch and numpy

def expand_arg_dims(dim_len = 3):
    """ pack here for reuse. 
        turns input into (B x D x N)
    """
    def outer(fn):
        @wraps(fn)
        def inner(x, y, **kwargs):
            assert len(x.shape) == len(y.shape), "Shapes of A and B must match."
            remaining_len = dim_len - len(x.shape)
            x = expand_dims_to(x, length = remaining_len)
            y = expand_dims_to(y, length = remaining_len)
            return fn(x, y, **kwargs)
        return inner
    return outer

def invoke_torch_or_numpy(torch_fn, numpy_fn):
    def outer(fn):
        @wraps(fn)
        def inner(*args, **kwargs):
            backend = kwargs.pop('backend')
            passed_args = fn(*args, **kwargs)
            passed_args = list(passed_args)
            if isinstance(passed_args[-1], dict):
                passed_kwargs = passed_args.pop()
            else:
                passed_kwargs = {}
            backend_fn = torch_fn if backend == 'torch' else numpy_fn
            return backend_fn(*passed_args, **passed_kwargs)
        return inner
    return outer


# preprocess data

def get_atom_ids_dict():
    """ Get's a dict mapping each atom to a token. """
    ids = set(["", "N", "CA", "C", "O"])

    for k,v in SC_BUILD_INFO.items():
        for name in v["atom-names"]:
            ids.add(name)
            
    return {k: i for i,k in enumerate(sorted(ids))}

def make_cloud_mask(aa):
    """ relevent points will be 1. paddings will be 0. """
    mask = np.zeros(14)
    # early stop if padding token
    if aa == "_":
        return mask
    # get num of atoms in aa
    n_atoms = 4+len( SC_BUILD_INFO[ ONE_TO_THREE_LETTER_MAP[aa] ]["atom-names"] )
    mask[:n_atoms] = 1
    return mask

def make_atom_id_embedds(aa, atom_ids):
    """ Return the tokens for each atom in the aa. """
    mask = np.zeros(14)
    # early stop if padding token
    if aa == "_":
        return mask
    # get atom id
    atom_list = ["N", "CA", "C", "O"] + SC_BUILD_INFO[ ONE_TO_THREE_LETTER_MAP[aa] ]["atom-names"]
    for i,atom in enumerate(atom_list):
        mask[i] = ATOM_IDS[atom]
    return mask


ATOM_IDS = get_atom_ids_dict()
CUSTOM_INFO = {k: {"cloud_mask": make_cloud_mask(k),
                   "atom_id_embedd": make_atom_id_embedds(k, atom_ids=ATOM_IDS),
                  } for k in "ARNDCQEGHILKMFPSTWYV_"}

# common utils

# parsing to pdb for easier visualization - other example from sidechainnet is:
# https://github.com/jonathanking/sidechainnet/tree/master/sidechainnet/structure

def download_pdb(name, route):
    """ Downloads a PDB entry from the RCSB PDB. 
        Inputs:
        * name: str. the PDB entry id. 4 characters, capitalized.
        * route: str. route of the destin file. usually ".pdb" extension
        Output: route of destin file
    """
    os.system(f"curl https://files.rcsb.org/download/{name}.pdb > {route}")
    return route

def clean_pdb(name, route=None, chain_num=None):
    """ Cleans the structure to only leave the important part.
        Inputs: 
        * name: str. route of the input .pdb file
        * route: str. route of the output. will overwrite input if not provided
        * chain_num: int. index of chain to select (1-indexed as pdb files)
        Output: route of destin file.
    """
    import mdtraj
    destin = route if route is not None else name
    # read input
    raw_prot = mdtraj.load_pdb(name)
    # iterate over prot and select the specified chains
    idxs = []
    for chain in raw_prot.topology.chains:
        # if arg passed, only select that chain
        if chain_num is not None:
            if chain_num != chain.index:
                continue
        # select indexes of chain
        chain_idxs = raw_prot.topology.select(f"chainid == {str(chain.index)}")
        idxs.extend( chain_idxs.tolist() )
    # sort: topology and xyz selection are ordered
    idxs = sorted(idxs)
    # get new trajectory from the sleected subset of indexes and save
    prot = mdtraj.Trajectory(xyz=raw_prot.xyz[:, idxs], 
                             topology=raw_prot.topology.subset(idxs))
    prot.save(destin)
    return destin

def custom2pdb(coords, proteinnet_id, route):
    """ Takes a custom representation and turns into a .pdb file. 
        Inputs:
        * coords: array/tensor of shape (3 x N) or (N x 3). in Angstroms.
                  same order as in the proteinnnet is assumed (same as raw pdb file)
        * proteinnet_id: str. proteinnet id format (<class>#<pdb_id>_<chain_number>_<chain_id>)
                         see: https://github.com/aqlaboratory/proteinnet/
        * route: str. destin route.
        Output: tuple of routes: (original, generated) for the structures. 
    """
    import mdtraj
    # convert to numpy
    if isinstance(coords, torch.Tensor):
        coords = coords.detach().cpu().numpy()
    # ensure (1, N, 3)
    if coords.shape[1] == 3:
        coords = coords.T
    coords = np.newaxis(coords, axis=0)
    # get pdb id and chain num
    pdb_name, chain_num = proteinnet_id.split("#")[-1].split("_")[:-1]
    pdb_destin = "/".join(route.split("/")[:-1])+"/"+pdb_name+".pdb"
    # download pdb file and select appropiate 
    download_pdb(pdb_name, pdb_destin)
    clean_pdb(pdb_destin, chain_num=chain_num)
    # load trajectory scaffold and replace coordinates - assumes same order
    scaffold = mdtraj.load_pdb(pdb_destin)
    scaffold.xyz = coords
    scaffold.save(route)
    return pdb_destin, route


def coords2pdb(seq, coords, cloud_mask, prefix="", name="af2_struct.pdb"):
    """ Turns coordinates into PDB files ready to be visualized. 
        Inputs:
        * seq: (L,) tensor of ints (sidechainnet aa-key pairs)
        * coords: (3, N) coords of atoms
        * cloud_mask: (L, C) boolean mask of occupied spaces in scn format
        * prefix: str. directory to save files.
        * name: str. name of destin file (ex: pred1.pdb)
    """
    scaffold = torch.zeros( cloud_mask.shape, 3 )
    scaffold[cloud_mask] = coords.cpu().float()
    # build structures and save
    pred = scn.StructureBuilder( seq, crd=scaffold ) 
    pred.to_pdb(prefix+name)


# adapted from https://github.com/facebookresearch/esm

def remove_insertions(sequence: str) -> str:
    """ Removes any insertions into the sequence. Needed to load aligned sequences in an MSA. """
    deletekeys = dict.fromkeys(string.ascii_lowercase)
    deletekeys["."] = None
    deletekeys["*"] = None
    translation = str.maketrans(deletekeys)
    return sequence.translate(translation)

def read_msa(filename: str, nseq: int):
    """ Reads the first nseq sequences from an MSA file, automatically removes insertions."""
    return [(record.description, remove_insertions(str(record.seq)))
            for record in itertools.islice(SeqIO.parse(filename, "fasta"), nseq)]


# sidechainnet / MSA / other data utils

def ids_to_embed_input(x):
    """ Returns the amino acid string input for calculating the ESM and MSA transformer embeddings
        Inputs:
        * x: any deeply nested list of integers that correspond with amino acid id
    """
    assert isinstance(x, list), 'input must be a list'
    id2aa = VOCAB._int2char
    out = []

    for el in x:
        if isinstance(el, list):
            out.append(ids_to_embed_input(el))
        elif isinstance(el, int):
            out.append(id2aa[el])
        else:
            raise TypeError('type must be either list or character')

    if all(map(lambda c: isinstance(c, str), out)):
        return (None, ''.join(out))

    return out

def get_msa_embedd(msa, embedd_model, batch_converter, device = None):
    """ Returns the MSA_tr embeddings for a protein.
        Inputs: 
        * seq: ( (b,) L,) tensor of ints (in sidechainnet int-char convention)
        * embedd_model: MSA_tr model (see train_end2end.py for an example)
        * batch_converter: MSA_tr batch converter (see train_end2end.py for an example)
        Outputs: tensor of (batch, n_seqs, L, embedd_dim)
            * n_seqs: number of sequences in the MSA
            * embedd_dim: number of embedding dimensions. 768 for MSA_Transformer
    """
    # use MSA transformer
    REPR_LAYER_NUM = 12
    device = embedd_model.device
    max_seq_len = msa.shape[-1]
    embedd_inputs = ids_to_embed_input(msa.cpu().tolist())

    msa_batch_labels, msa_batch_strs, msa_batch_tokens = batch_converter(embedd_inputs)
    with torch.no_grad():
        results = embedd_model(msa_batch_tokens.to(device), repr_layers=[REPR_LAYER_NUM], return_contacts=False)
    # index 0 is for start token. so take from 1 one
    token_reps = results["representations"][REPR_LAYER_NUM][..., 1:, :]
    return token_reps


def get_esm_embedd(seq, embedd_model, batch_converter, msa_data=None):
    """ Returns the ESM embeddings for a protein.
        Inputs:
        * seq: ( (b,) L,) tensor of ints (in sidechainnet int-char convention)
        * embedd_model: ESM model (see train_end2end.py for an example)
        * batch_converter: ESM batch converter (see train_end2end.py for an example)
        Outputs: tensor of (batch, n_seqs, L, embedd_dim)
            * n_seqs: number of sequences in the MSA. 1 for ESM-1b
            * embedd_dim: number of embedding dimensions. 1280 for ESM-1b
    """
    # use ESM transformer
    device = embedd_model.device
    REPR_LAYER_NUM = 33
    max_seq_len = seq.shape[-1]
    embedd_inputs = ids_to_embed_input(seq.cpu().tolist())

    batch_labels, batch_strs, batch_tokens = batch_converter(embedd_inputs)
    with torch.no_grad():
        results = embedd_model(batch_tokens.to(device), repr_layers=[REPR_LAYER_NUM], return_contacts=False)
    # index 0 is for start token. so take from 1 one
    token_reps = results["representations"][REPR_LAYER_NUM][..., 1:, :].unsqueeze(dim=1)
    return token_reps

def get_all_protein_ids(dataloader, verbose=False):
    """ Given a sidechainnet dataloader for a CASP version, 
        Returns all the ids belonging to proteins.
        Inputs: 
        * dataloader: a sidechainnet dataloader for a CASP version
        Outputs: a set containing the ids for all protein entries. 
    """
    # store ids here
    ids = set([])
    # iterate for all batches
    for i,batch in tqdm(enumerate(dataloaders['train'])):
        # for breaking from 2 loops at once
        try:
            for i in range(batch.int_seqs.shape[0]):
                # check if all fragments are : 4_LETTER_PDB + NUM + CHAIN
                max_len_10 = len(batch.pids[i]) < 10 
                fragments  = [len(x) <= 4 for x in batch.pids[i].split("_")] 
                fragments_under_4 = sum(fragments) == len(fragments) # AND CONDITION
                # record id 
                if max_len_10 and fragments_under_4:
                    ids.add(batch.pids[i])
                else: 
                    if verbose:
                        print("skip:", batch.pids[i], "under 4", fragments)
        except StopIteration:
            break
    # returns set of ids
    return ids
    

def scn_cloud_mask(scn_seq, boolean=True, coords=None):
    """ Gets the boolean mask atom positions (not all aas have same atoms). 
        Inputs: 
        * scn_seq: (batch, length) sequence as provided by Sidechainnet package
        * boolean: whether to return as array of idxs or boolean values
        * coords: optional .(batch, lc, 3). sidechainnet coords.
                  returns the true mask (solves potential atoms that might not be provided)
        Outputs: (batch, length, NUM_COORDS_PER_RES) boolean mask 
    """

    scn_seq = expand_dims_to(scn_seq, 2 - len(scn_seq.shape))
    # early check for coords mask
    if coords is not None: 
        batch_mask = ( rearrange(coords, '... (l c) d -> ... l c d', c=14) == 0 ).sum(dim=-1) < coords.shape[-1]
        if boolean:
            return batch_mask.bool()
        else: 
            return batch_mask.nonzero()

    # do loop in cpu
    device = scn_seq.device
    batch_mask = []
    scn_seq = scn_seq.cpu().tolist()
    for i, seq in enumerate(scn_seq):
        # get masks for each prot (points for each aa)
        batch_mask.append( torch.tensor([CUSTOM_INFO[VOCAB.int2char(aa)]['cloud_mask'] \
                                         for aa in seq]).bool().to(device).unsqueeze(0) )
    # concat in last dim
    batch_mask = torch.cat(batch_mask, dim=0)
    # return mask (boolean or indexes)
    if boolean:
        return batch_mask.bool()
    else: 
        return batch_mask.nonzero()

    

def scn_backbone_mask(scn_seq, boolean=True, n_aa=3):
    """ Gets the boolean mask for N and CA positions. 
        Inputs: 
        * scn_seq: sequence(s) as provided by Sidechainnet package (int tensor/s)
        * n_aa: number of atoms in a backbone. (may include cbeta as 4th pos)
        * bool: whether to return as array of idxs or boolean values
        Outputs: (N_mask, CA_mask, C_mask)
    """
    wrapper = torch.zeros(*scn_seq.shape, n_aa).to(scn_seq.device)
    # N is the first atom in every AA. CA is the 2nd.
    wrapper[..., 0] = 1
    wrapper[..., 1] = 2
    wrapper[..., 2] = 3
    wrapper = rearrange(wrapper, '... l c -> ... (l c)')
    # find idxs
    N_mask  = wrapper == 1
    CA_mask = wrapper == 2
    C_mask  = wrapper == 3 
    if boolean:
        return N_mask, CA_mask, C_mask
    return torch.nonzero(N_mask), torch.nonzero(CA_mask), torch.nonzero(C_mask)

def scn_atom_embedd(scn_seq):
    """ Returns the token for each atom in the aa. 
        Inputs: 
        * scn_seq: sequence(s) as provided by Sidechainnet package (int tensor/s)
    """
    device = scn_seq.device
    batch_tokens = []
    # do loop in cpu
    scn_seq = scn_seq.cpu()
    for i,seq in enumerate(scn_seq):
        batch_tokens.append( torch.tensor([CUSTOM_INFO[VOCAB.int2char(aa.item())]["atom_id_embedd"] \
                                           for aa in seq]).long().to(device).unsqueeze(0) )
    batch_tokens = torch.cat(batch_tokens, dim=0)
    return batch_tokens

def nth_deg_adjacency(adj_mat, n=1, sparse=False):
    """ Calculates the n-th degree adjacency matrix.
        Performs mm of adj_mat and adds the newly added.
        Default is dense. Mods for sparse version are done when needed.
        Inputs: 
        * adj_mat: (N, N) adjacency tensor
        * n: int. degree of the output adjacency
        * sparse: bool. whether to use torch-sparse module
        Outputs: 
        * edge_idxs: ij positions of the adjacency matrix
        * edge_attrs: degree of connectivity (1 for neighs, 2 for neighs^2, ... )
    """
    adj_mat = adj_mat.float()
    attr_mat = torch.zeros_like(adj_mat)
    new_adj_mat = adj_mat.clone()
        
    for i in range(n):
        if i == 0:
            attr_mat += adj_mat
            continue

        if i == 1 and sparse: 
            idxs = adj_mat.nonzero().t()
            vals = adj_mat[idxs[0], idxs[1]]
            new_idxs = idxs.clone()
            new_vals = vals.clone() 
            m, k, n = 3 * [adj_mat.shape[0]] # (m, n) * (n, k) , but adj_mats are squared: m=n=k            

        if sparse:
            new_idxs, new_vals = torch_sparse.spspmm(new_idxs, new_vals, idxs, vals, m=m, k=k, n=n)
            new_vals = new_vals.bool().float()
            new_adj_mat = torch.zeros_like(attr_mat)
            new_adj_mat[new_idxs[0], new_idxs[1]] = new_vals
            # sparse to dense is slower
            # torch.sparse.FloatTensor(idxs, vals).to_dense()
        else:
            new_adj_mat = (new_adj_mat @ adj_mat).bool().float() 

        attr_mat.masked_fill( (new_adj_mat - attr_mat.bool().float()).bool(), i+1 )

    return new_adj_mat, attr_mat

def prot_covalent_bond(seqs, adj_degree=1, cloud_mask=None, mat=True):
    """ Returns the idxs of covalent bonds for a protein.
        Inputs 
        * seq: (b, n) torch long.
        * adj_degree: int. adjacency degree
        * cloud_mask: mask selecting the present atoms.
        * mat: whether to return as indexes or matrices. 
               for indexes, only 1 seq is supported 
        Outputs: edge_idxs, edge_attrs
    """
    device = seqs.device
    # get starting poses for every aa
    adj_mat = torch.zeros(seqs.shape[0], seqs.shape[1]*14, seqs.shape[1]*14)
    # not needed to device since it's only for indices.
    scaff = torch.zeros(seqs.shape[1], 14)
    scaff[:, 0] = 1
<<<<<<< HEAD
    idxs = torch.nonzero(scaff.view(-1), as_tuple=True)[0]
    
=======
    idxs = torch.nonzero(scaff).reshape(-1)

>>>>>>> bdcfa074
    for s,seq in enumerate(seqs): 
        for i,idx in enumerate(idxs):
            if i >= seq.shape[0]:
                break
            # offset by pos in chain ( intra-aa bonds + with next aa )
<<<<<<< HEAD
            bonds = idx + torch.tensor( constants.AA_DATA[VOCAB.int2char(seq[i].item())]['bonds'] + [[2, 14]] ).t()
            # delete link with next if final AA in seq
=======
            bonds = idx + torch.tensor( constants.AA_DATA[VOCAB.int2char(seq[i].item())]['bonds'] + [[2, 14]] , device = device).t()
            # delete link with next if not final
>>>>>>> bdcfa074
            if i == idxs.shape[0]-1:
                bonds = bonds[:, :-1]
            # modify adj mat
            adj_mat[s, bonds[0], bonds[1]] = 1
        # convert to undirected
        adj_mat[s] = adj_mat[s] + adj_mat[s].t()
        # do N_th degree adjacency
        adj_mat, attr_mat = nth_deg_adjacency(adj_mat, n=adj_degree, sparse=False) # True

    if mat: 
        return attr_mat.bool().to(seqs.device), attr_mat.to(device)
    else:
        edge_idxs = attr_mat[0].nonzero().t().long()
        edge_attrs = attr_mat[0, edge_idxs[0], edge_idxs[1]]
        return edge_idxs.to(seqs.device), edge_attrs.to(seqs.device)


def nerf_torch(a, b, c, l, theta, chi):
    """ Custom Natural extension of Reference Frame. 
        Inputs:
        * a: (batch, 3) or (3,). point(s) of the plane, not connected to d
        * b: (batch, 3) or (3,). point(s) of the plane, not connected to d
        * c: (batch, 3) or (3,). point(s) of the plane, connected to d
        * theta: (batch,) or (float).  angle(s) between b-c-d
        * chi: (batch,) or float. dihedral angle(s) between the a-b-c and b-c-d planes
        Outputs: d (batch, 3) or (3,). the next point in the sequence, linked to c
    """
    # safety check
    if not ( (-np.pi <= theta) * (theta <= np.pi) ).all().item():
        raise ValueError(f"theta(s) must be in radians and in [-pi, pi]. theta(s) = {theta}")
    # calc vecs
    ba = b-a
    cb = c-b
    # calc rotation matrix. based on plane normals and normalized
    n_plane  = torch.cross(ba, cb, dim=-1)
    n_plane_ = torch.cross(n_plane, cb, dim=-1)
    rotate   = torch.stack([cb, n_plane_, n_plane], dim=-1)
    rotate  /= torch.norm(rotate, dim=-2, keepdim=True)
    # calc proto point, rotate
    d = torch.stack([-torch.cos(theta),
                      torch.sin(theta) * torch.cos(chi),
                      torch.sin(theta) * torch.sin(chi)], dim=-1).unsqueeze(-1)
    # extend base point, set length
    return c + l.unsqueeze(-1) * torch.matmul(rotate, d).squeeze()

def sidechain_container(backbones, n_aa, cloud_mask=None, place_oxygen=False,
                        n_atoms=NUM_COORDS_PER_RES, padding=GLOBAL_PAD_CHAR):
    """ Gets a backbone of the protein, returns the whole coordinates
        with sidechains (same format as sidechainnet). Keeps differentiability.
        Inputs: 
        * backbones: (batch, L*3, 3): assume batch=1 (could be extended later).
                    Coords for (N-term, C-alpha, C-term) of every aa.
        * n_aa: int. number of points for each aa in the backbones.
        * cloud_mask: (batch, l, c). optional. cloud mask from scn_cloud_mask`.
                      returns point outside to 0. if passed, else c_alpha
        * place_oxygen: whether to claculate the oxygen of the
                        carbonyl group via NeRF
        * n_atoms: int. n of atom positions / atom. same as in sidechainnet: 14
        * padding: int. padding token. same as in sidechainnet: 0
        Outputs: whole coordinates of shape (batch, L, n_atoms, 3)
    """
    device = backbones.device
    batch, length = backbones.shape[0], backbones.shape[1] // n_aa
    # build scaffold from (N, CA, C, CB)
    new_coords = torch.zeros(batch, length, NUM_COORDS_PER_RES, 3).to(device)
    predicted  = rearrange(backbones, 'b (l back) d -> b l back d', l=length)
    # set backbone positions
    new_coords[:, :, :3] = predicted[:, :, :3]
    # set rest of positions to c_beta if present, else c_alpha
    if n_aa == 4:
        new_coords[:, :, 4:] = repeat(predicted[:, :, -1], 'b l d -> b l scn d', scn=10)
    else:
        new_coords[:, :, 4:] = repeat(new_coords[:, :, 1], 'b l d -> b l scn d', scn=10)
    if cloud_mask is not None:
        new_coords[torch.logical_not(cloud_mask)] = 0.
    # hard-calculate oxygen position of carbonyl group with parallel version of NERF
    if place_oxygen: 
        # build (=O) position of revery aa in each chain
        for s in range(batch):
            # dihedrals phi=f(c-1, n, ca, c) & psi=f(n, ca, c, n+1)
            # phi = get_dihedral_torch(*backbone[s, i*3 - 1 : i*3 + 3]) if i>0 else None
            psis = torch.tensor([ get_dihedral_torch(*backbones[s, i*3 + 0 : i*3 + 4] )if i < length-1 else np.pi*5/4 \
                                  for i in range(length) ])
            # the angle for placing oxygen is opposite to psi of current res.
            # psi not available for last one so pi/4 taken for now
            bond_lens  = repeat(torch.tensor(BB_BUILD_INFO["BONDLENS"]["c-o"]), ' -> b', b=length).to(psis.device)
            bond_angs  = repeat(torch.tensor(BB_BUILD_INFO["BONDANGS"]["ca-c-o"]), ' -> b', b=length).to(psis.device)
            correction = repeat(torch.tensor(-np.pi), ' -> b', b=length).to(psis.device) 
            new_coords[:, :, 3] = nerf_torch(new_coords[:, :, 0], 
                                             new_coords[:, :, 1], 
                                             new_coords[:, :, 2], 
                                             bond_lens, bond_angs, psis + correction)
    else: 
        # init oxygen to carbonyl
        new_coords[:, :, 3] = predicted[:, :, 2]

    return new_coords



# distance utils (distogram to dist mat + masking)

def center_distogram_torch(distogram, bins=DISTANCE_THRESHOLDS, min_t=1., center="mean", wide="std"):
    """ Returns the central estimate of a distogram. Median for now.
        Inputs:
        * distogram: (batch, N, N, B) where B is the number of buckets.
        * bins: (B,) containing the cutoffs for the different buckets
        * min_t: float. lower bound for distances.
        Outputs:
        * central: (batch, N, N)
        * dispersion: (batch, N, N)
        * weights: (batch, N, N)
    """
    shape, device = distogram.shape, distogram.device
    # threshold to weights and find mean value of each bin
    n_bins = ( bins - 0.5 * (bins[2] - bins[1]) ).to(device)
    n_bins[0]  = 1.5
    n_bins[-1] = 1.33*bins[-1] # above last threshold is ignored
    max_bin_allowed = torch.tensor(n_bins.shape[0]-1).to(device).long()
    # calculate measures of centrality and dispersion - 
    magnitudes = distogram.sum(dim=-1)
    if center == "median":
        cum_dist = torch.cumsum(distogram, dim=-1)
        medium   = 0.5 * cum_dist[..., -1:]
        central  = torch.searchsorted(cum_dist, medium).squeeze()
        central  = n_bins[ torch.min(central, max_bin_allowed) ]
    elif center == "mean":
        central  = (distogram * n_bins).sum(dim=-1) / magnitudes
    # create mask for last class - (IGNORE_INDEX)   
    mask = (central <= bins[-2].item()).float()
    # mask diagonal to 0 dist - don't do masked filling to avoid inplace errors
    diag_idxs = np.arange(shape[-2])
    central   = expand_dims_to(central, 3 - len(central.shape))
    central[:, diag_idxs, diag_idxs]  *= 0.
    # provide weights
    if wide == "var":
        dispersion = (distogram * (n_bins - central.unsqueeze(-1))**2).sum(dim=-1) / magnitudes
    elif wide == "std":
        dispersion = ((distogram * (n_bins - central.unsqueeze(-1))**2).sum(dim=-1) / magnitudes).sqrt()
    else:
        dispersion = torch.zeros_like(central, device=device)
    # rescale to 0-1. lower std / var  --> weight=1. set potential nan's to 0
    weights = mask / (1+dispersion)
    weights[weights != weights] *= 0.
    weights[:, diag_idxs, diag_idxs] *= 0.
    return central, weights


# distance matrix to 3d coords: https://github.com/scikit-learn/scikit-learn/blob/42aff4e2e/sklearn/manifold/_mds.py#L279

def mds_torch(pre_dist_mat, weights=None, iters=10, tol=1e-5, eigen=False, verbose=2):
    """ Gets distance matrix. Outputs 3d. See below for wrapper. 
        Assumes (for now) distogram is (N x N) and symmetric
        Outs: 
        * best_3d_coords: (batch x 3 x N)
        * historic_stresses: (batch x steps)
    """
    device, dtype = pre_dist_mat.device, pre_dist_mat.type()
    # ensure batched MDS
    pre_dist_mat = expand_dims_to(pre_dist_mat, length = ( 3 - len(pre_dist_mat.shape) ))
    # start
    batch, N, _ = pre_dist_mat.shape
    diag_idxs = np.arange(N)
    his = [torch.tensor([np.inf]*batch, device=device)]

    # initialize by eigendecomposition: https://www.lptmc.jussieu.fr/user/lesne/bioinformatics.pdf
    # follow : https://www.biorxiv.org/content/10.1101/2020.11.27.401232v1.full.pdf
    D = pre_dist_mat**2
    M =  0.5 * (D[:, :1, :] + D[:, :, :1] - D) 
    # do loop svd bc it's faster: (2-3x in CPU and 1-2x in GPU)
    # https://discuss.pytorch.org/t/batched-svd-lowrank-being-much-slower-than-loop-implementation-both-cpu-and-gpu/119336
    svds = [torch.svd_lowrank(mi) for mi in M]
    u = torch.stack([svd[0] for svd in svds], dim=0)
    s = torch.stack([svd[1] for svd in svds], dim=0)
    v = torch.stack([svd[2] for svd in svds], dim=0)
    best_3d_coords = torch.bmm(u, torch.diag_embed(s).sqrt())[..., :3]

    # only eigen - way faster but not weights
    if weights is None and eigen==True:
        return torch.transpose( best_3d_coords, -1, -2), torch.zeros_like(torch.stack(his, dim=0))
    elif eigen==True:
        if verbose:
            print("Can't use eigen flag if weights are active. Fallback to iterative")

    # continue the iterative way
    if weights is None:
        weights = torch.ones_like(pre_dist_mat)

    # iterative updates:
    for i in range(iters):
        # compute distance matrix of coords and stress
        dist_mat = torch.cdist(best_3d_coords, best_3d_coords, p=2).clone()
        stress   = ( weights * (dist_mat - pre_dist_mat)**2 ).sum(dim=(-1,-2)) * 0.5
        # perturb - update X using the Guttman transform - sklearn-like
        dist_mat[ dist_mat <= 0 ] += 1e-7
        ratio = weights * (pre_dist_mat / dist_mat)
        B = -ratio
        B[:, diag_idxs, diag_idxs] += ratio.sum(dim=-1)

        # update
        coords = (1. / N * torch.matmul(B, best_3d_coords))
        dis = torch.norm(coords, dim=(-1, -2))

        if verbose >= 2:
            print('it: %d, stress %s' % (i, stress))
        # update metrics if relative improvement above tolerance
        if (his[-1] - stress / dis).mean() <= tol:
            if verbose:
                print('breaking at iteration %d with stress %s' % (i,
                                                                   stress / dis))
            break

        best_3d_coords = coords
        his.append( stress / dis )

    return torch.transpose(best_3d_coords, -1,-2), torch.stack(his, dim=0)

def mds_numpy(pre_dist_mat, weights=None, iters=10, tol=1e-5, eigen=False, verbose=2):
    """ Gets distance matrix. Outputs 3d. See below for wrapper. 
        Assumes (for now) distrogram is (N x N) and symmetric
        Out:
        * best_3d_coords: (3 x N)
        * historic_stress 
    """
    if weights is None:
        weights = np.ones_like(pre_dist_mat)

    # ensure batched MDS
    pre_dist_mat = expand_dims_to(pre_dist_mat, length = ( 3 - len(pre_dist_mat.shape) ))
    # start
    batch, N, _ = pre_dist_mat.shape
    his = [np.inf]
    # init random coords
    best_stress = np.inf * np.ones(batch)
    best_3d_coords = 2*np.random.rand(batch, 3, N) - 1
    # iterative updates:
    for i in range(iters):
        # compute distance matrix of coords and stress
        dist_mat = np.linalg.norm(best_3d_coords[:, :, :, None] - best_3d_coords[:, :, None, :], axis=-3)
        stress   = (( weights * (dist_mat - pre_dist_mat) )**2).sum(axis=(-1, -2)) * 0.5
        # perturb - update X using the Guttman transform - sklearn-like
        dist_mat[dist_mat == 0] = 1e-7
        ratio = weights * (pre_dist_mat / dist_mat)
        B = -ratio 
        B[:, np.arange(N), np.arange(N)] += ratio.sum(axis=-1)
        # update - double transpose. TODO: consider fix
        coords = (1. / N * np.matmul(best_3d_coords, B))
        dis = np.linalg.norm(coords, axis=(-1, -2))
        if verbose >= 2:
            print('it: %d, stress %s' % (i, stress))
        # update metrics if relative improvement above tolerance
        if (best_stress - stress / dis).mean() <= tol:
            if verbose:
                print('breaking at iteration %d with stress %s' % (i,
                                                                   stress / dis))
            break

        best_3d_coords = coords
        best_stress = stress / dis
        his.append(best_stress)

    return best_3d_coords, np.array(his)

def get_dihedral_torch(c1, c2, c3, c4):
    """ Returns the dihedral angle in radians.
        Will use atan2 formula from: 
        https://en.wikipedia.org/wiki/Dihedral_angle#In_polymer_physics
        Can't use torch.dot bc it does not broadcast
        Inputs: 
        * c1: (batch, 3) or (3,)
        * c1: (batch, 3) or (3,)
        * c1: (batch, 3) or (3,)
        * c1: (batch, 3) or (3,)
    """
    u1 = c2 - c1
    u2 = c3 - c2
    u3 = c4 - c3

    return torch.atan2( ( (torch.norm(u2, dim=-1, keepdim=True) * u1) * torch.cross(u2,u3, dim=-1) ).sum(dim=-1) ,  
                        (  torch.cross(u1,u2, dim=-1) * torch.cross(u2, u3, dim=-1) ).sum(dim=-1) ) 


def get_dihedral_numpy(c1, c2, c3, c4):
    """ Returns the dihedral angle in radians.
        Will use atan2 formula from: 
        https://en.wikipedia.org/wiki/Dihedral_angle#In_polymer_physics
        Inputs: 
        * c1: (batch, 3) or (3,)
        * c1: (batch, 3) or (3,)
        * c1: (batch, 3) or (3,)
        * c1: (batch, 3) or (3,)
    """
    u1 = c2 - c1
    u2 = c3 - c2
    u3 = c4 - c3

    return np.arctan2( ( (np.linalg.norm(u2, axis=-1, keepdims=True) * u1) * np.cross(u2,u3, axis=-1)).sum(axis=-1),  
                       ( np.cross(u1,u2, axis=-1) * np.cross(u2, u3, axis=-1) ).sum(axis=-1) ) 

def calc_phis_torch(pred_coords, N_mask, CA_mask, C_mask=None,
                    prop=True, verbose=0):
    """ Filters mirrors selecting the 1 with most N of negative phis.
        Used as part of the MDScaling wrapper if arg is passed. See below.
        Angle Phi between planes: (Cterm{-1}, N, Ca{0}) and (N{0}, Ca{+1}, Cterm{+1})
        Inputs:
        * pred_coords: (batch, 3, N) predicted coordinates
        * N_mask: (batch, N) boolean mask for N-term positions
        * CA_mask: (batch, N) boolean mask for C-alpha positions
        * C_mask: (batch, N) or None. boolean mask for C-alpha positions or
                    automatically calculate from N_mask and CA_mask if None.
        * prop: bool. whether to return as a proportion of negative phis.
        * verbose: bool. verbosity level
        Output: (batch, N) containing the phi angles or (batch,) containing
                the proportions.
        Note: use [0] since all prots in batch have same backbone
    """ 
    # detach gradients for angle calculation - mirror selection
    pred_coords_ = torch.transpose(pred_coords.detach(), -1 , -2).cpu()
    # ensure dims
    N_mask = expand_dims_to( N_mask, 2-len(N_mask.shape) )
    CA_mask = expand_dims_to( CA_mask, 2-len(CA_mask.shape) )
    if C_mask is not None: 
        C_mask = expand_dims_to( C_mask, 2-len(C_mask.shape) )
    else:
        C_mask = torch.logical_not(torch.logical_or(N_mask,CA_mask))
    # select points
    n_terms  = pred_coords_[:, N_mask[0].squeeze()]
    c_alphas = pred_coords_[:, CA_mask[0].squeeze()]
    c_terms  = pred_coords_[:, C_mask[0].squeeze()]
    # compute phis for every pritein in the batch
    phis = [get_dihedral_torch(c_terms[i, :-1],
                               n_terms[i,  1:],
                               c_alphas[i, 1:],
                               c_terms[i,  1:]) for i in range(pred_coords.shape[0])]

    # return percentage of lower than 0
    if prop: 
        return torch.tensor( [(x<0).float().mean().item() for x in phis] ) 
    return phis


def calc_phis_numpy(pred_coords, N_mask, CA_mask, C_mask=None,
                    prop=True, verbose=0):
    """ Filters mirrors selecting the 1 with most N of negative phis.
        Used as part of the MDScaling wrapper if arg is passed. See below.
        Angle Phi between planes: (Cterm{-1}, N, Ca{0}) and (N{0}, Ca{+1}, Cterm{+1})
        Inputs:
        * pred_coords: (batch, 3, N) predicted coordinates
        * N_mask: (N, ) boolean mask for N-term positions
        * CA_mask: (N, ) boolean mask for C-alpha positions
        * C_mask: (N, ) or None. boolean mask for C-alpha positions or
                    automatically calculate from N_mask and CA_mask if None.
        * prop: bool. whether to return as a proportion of negative phis.
        * verbose: bool. verbosity level
        Output: (batch, N) containing the phi angles or (batch,) containing
                the proportions.
    """ 
    # detach gradients for angle calculation - mirror selection
    pred_coords_ = np.transpose(pred_coords, (0, 2, 1))
    n_terms  = pred_coords_[:, N_mask.squeeze()]
    c_alphas = pred_coords_[:, CA_mask.squeeze()]
    # select c_term auto if not passed
    if C_mask is not None: 
        c_terms = pred_coords_[:, C_mask]
    else:
        c_terms  = pred_coords_[:, (np.ones_like(N_mask)-N_mask-CA_mask).squeeze().astype(bool) ]
    # compute phis for every pritein in the batch
    phis = [get_dihedral_numpy(c_terms[i, :-1],
                               n_terms[i,  1:],
                               c_alphas[i, 1:],
                               c_terms[i,  1:]) for i in range(pred_coords.shape[0])]

    # return percentage of lower than 0
    if prop: 
        return np.array( [(x<0).mean() for x in phis] ) 
    return phis


# alignment by centering + rotation to compute optimal RMSD
# adapted from : https://github.com/charnley/rmsd/

def kabsch_torch(X, Y, cpu=True):
    """ Kabsch alignment of X into Y. 
        Assumes X,Y are both (Dims x N_points). See below for wrapper.
    """
    device = X.device
    #  center X and Y to the origin
    X_ = X - X.mean(dim=-1, keepdim=True)
    Y_ = Y - Y.mean(dim=-1, keepdim=True)
    # calculate convariance matrix (for each prot in the batch)
    C = torch.matmul(X_, Y_.t()).detach()
    if cpu: 
        C = C.cpu()
    # Optimal rotation matrix via SVD
    if int(torch.__version__.split(".")[1]) < 8:
        # warning! int torch 1.<8 : W must be transposed
        V, S, W = torch.svd(C)
        W = W.t()
    else: 
        V, S, W = torch.linalg.svd(C)
    
    # determinant sign for direction correction
    d = (torch.det(V) * torch.det(W)) < 0.0
    if d:
        S[-1]    = S[-1] * (-1)
        V[:, -1] = V[:, -1] * (-1)
    # Create Rotation matrix U
    U = torch.matmul(V, W).to(device)
    # calculate rotations
    X_ = torch.matmul(X_.t(), U).t()
    # return centered and aligned
    return X_, Y_

def kabsch_numpy(X, Y):
    """ Kabsch alignment of X into Y. 
        Assumes X,Y are both (Dims x N_points). See below for wrapper.
    """
    # center X and Y to the origin
    X_ = X - X.mean(axis=-1, keepdims=True)
    Y_ = Y - Y.mean(axis=-1, keepdims=True)
    # calculate convariance matrix (for each prot in the batch)
    C = np.dot(X_, Y_.transpose())
    # Optimal rotation matrix via SVD
    V, S, W = np.linalg.svd(C)
    # determinant sign for direction correction
    d = (np.linalg.det(V) * np.linalg.det(W)) < 0.0
    if d:
        S[-1]    = S[-1] * (-1)
        V[:, -1] = V[:, -1] * (-1)
    # Create Rotation matrix U
    U = np.dot(V, W)
    # calculate rotations
    X_ = np.dot(X_.T, U).T
    # return centered and aligned
    return X_, Y_


# metrics - more formulas here: http://predictioncenter.org/casp12/doc/help.html

def distmat_loss_torch(X=None, Y=None, X_mat=None, Y_mat=None, p=2, q=2, custom=None, distmat_mask=None):
    """ Calculates a loss on the distance matrix - no need to align structs.
        Inputs: 
        * X: (N, d) tensor. the predicted structure. One of (X, X_mat) is needed.
        * X_mat: (N, N) tensor. the predicted distance matrix. Optional ()
        * Y: (N, d) tensor. the true structure. One of (Y, Y_mat) is needed.
        * Y_mat: (N, N) tensor. the predicted distance matrix. Optional ()
        * p: int. power for the distance calculation (2 for euclidean)
        * q: float. power for the scaling of the loss (2 for MSE, 1 for MAE, etc)
        * custom: func or None. custom loss over distance matrices. 
                  ex: lambda x,y: 1 - 1/ (1 + ((x-y))**2) (1 is very bad. 0 is good)
        * distmat_mask: (N, N) mask (boolean or weights for each ij pos). optional.
    """
    assert (X is not None or X_mat is not None) and \
           (Y is not None or Y_mat is not None), "The true and predicted coords or dist mats must be provided"
    # calculate distance matrices
    if X_mat is None: 
        X_mat = torch.cdist(X, X, p=p)
    if Y_mat is None: 
        Y_mat = torch.cdist(Y, Y, p=p)
    if distmat_mask is None:
        distmat_mask = torch.ones_like(Y_mat).bool()

    # do custom expression if passed
    if custom is not None:
        loss = custom(X_mat, Y_mat).mean()
    # **2 ensures always positive. Later scale back to desired power
    else:
        loss = ( X_mat - Y_mat )**2 
        if q != 2:
            loss = loss**(q/2)
        return loss[distmat_mask].mean()

def rmsd_torch(X, Y):
    """ Assumes x,y are both (B x D x N). See below for wrapper. """
    return torch.sqrt( torch.mean((X - Y)**2, axis=(-1, -2)) )

def rmsd_numpy(X, Y):
    """ Assumes x,y are both (B x D x N). See below for wrapper. """
    return np.sqrt( np.mean((X - Y)**2, axis=(-1, -2)) )

def gdt_torch(X, Y, cutoffs, weights=None):
    """ Assumes x,y are both (B x D x N). see below for wrapper.
        * cutoffs is a list of `K` thresholds
        * weights is a list of `K` weights (1 x each threshold)
    """
    device = X.device
    if weights is None:
        weights = torch.ones(1,len(cutoffs))
    else:
        weights = torch.tensor([weights]).to(device)
    # set zeros and fill with values
    GDT = torch.zeros(X.shape[0], len(cutoffs), device=device)
    dist = ((X - Y)**2).sum(dim=1).sqrt()
    # iterate over thresholds
    for i,cutoff in enumerate(cutoffs):
        GDT[:, i] = (dist <= cutoff).float().mean(dim=-1)
    # weighted mean
    return (GDT*weights).mean(-1)

def gdt_numpy(X, Y, cutoffs, weights=None):
    """ Assumes x,y are both (B x D x N). see below for wrapper.
        * cutoffs is a list of `K` thresholds
        * weights is a list of `K` weights (1 x each threshold)
    """
    if weights is None:
        weights = np.ones( (1,len(cutoffs)) )
    else:
        weights = np.array([weights])
    # set zeros and fill with values
    GDT = np.zeros( (X.shape[0], len(cutoffs)) )
    dist = np.sqrt( ((X - Y)**2).sum(axis=1) )
    # iterate over thresholds
    for i,cutoff in enumerate(cutoffs):
        GDT[:, i] = (dist <= cutoff).mean(axis=-1)
    # weighted mean
    return (GDT*weights).mean(-1)

def tmscore_torch(X, Y):
    """ Assumes x,y are both (B x D x N). see below for wrapper. """
    L = X.shape[-1]
    d0 = 1.24 * np.cbrt(L - 15) - 1.8
    # get distance
    dist = ((X - Y)**2).sum(dim=1).sqrt()
    # formula (see wrapper for source): 
    return (1 / (1 + (dist/d0)**2)).mean(dim=-1)

def tmscore_numpy(X, Y):
    """ Assumes x,y are both (B x D x N). see below for wrapper. """
    L = X.shape[-1]
    d0 = 1.24 * np.cbrt(L - 15) - 1.8
    # get distance
    dist = np.sqrt( ((X - Y)**2).sum(axis=1) )
    # formula (see wrapper for source): 
    return (1 / (1 + (dist/d0)**2)).mean(axis=-1)


def mdscaling_torch(pre_dist_mat, weights=None, iters=10, tol=1e-5,
                    fix_mirror=True, N_mask=None, CA_mask=None, C_mask=None, 
                    eigen=False, verbose=2):
    """ Handles the specifics of MDS for proteins (mirrors, ...) """
    # batched mds for full parallel 
    preds, stresses = mds_torch(pre_dist_mat, weights=weights,iters=iters, 
                                              tol=tol, eigen=eigen, verbose=verbose)
    if not fix_mirror:
        return preds, stresses

    # no need to caculate multiple mirrors - just correct Z axis
    phi_ratios = calc_phis_torch(preds, N_mask, CA_mask, C_mask, prop=True)
    to_correct = torch.nonzero( (phi_ratios < 0.5)).view(-1)
    # fix mirrors by (-1)*Z if more (+) than (-) phi angles
    preds[to_correct, -1] = (-1)*preds[to_correct, -1]
    if verbose == 2:
        print("Corrected mirror idxs:", to_correct)
            
    return preds, stresses


def mdscaling_numpy(pre_dist_mat, weights=None, iters=10, tol=1e-5,
                    fix_mirror=True, N_mask=None, CA_mask=None, C_mask=None, verbose=2):
    """ Handles the specifics of MDS for proteins (mirrors, ...) """
    # batched mds for full parallel 
    preds, stresses = mds_numpy(pre_dist_mat, weights=weights,iters=iters, 
                                              tol=tol, verbose=verbose)
    if not fix_mirror:
        return preds, stresses

    # no need to caculate multiple mirrors - just correct Z axis
    phi_ratios = calc_phis_numpy(preds, N_mask, CA_mask, C_mask, prop=True)
    for i,pred in enumerate(preds):
        # fix mirrors by (-1)*Z if more (+) than (-) phi angles
        if phi_ratios < 0.5:
            preds[i, -1] = (-1)*preds[i, -1]
            if verbose == 2:
                print("Corrected mirror in struct no.", i)

    return preds, stresses


def lddt_ca_torch(true_coords, pred_coords, cloud_mask, r_0=15.):
    """ Computes the lddt score for each C_alpha.
        https://academic.oup.com/bioinformatics/article/29/21/2722/195896
        Inputs: 
        * true_coords: (b, l, c, d) in sidechainnet format.
        * pred_coords: (b, l, c, d) in sidechainnet format.
        * cloud_mask : (b, l, c) adapted for scn format.
        * r_0: float. maximum inclusion radius in reference struct.
        Outputs:
        * (b, l) lddt for c_alpha scores (ranging between 0 and 1)
        See wrapper below.
    """
    device, dtype = true_coords.device, true_coords.type()
    thresholds = torch.tensor([0.5, 1, 2, 4], device=device).type(dtype)
    # adapt masks
    cloud_mask = cloud_mask.bool().cpu()
    c_alpha_mask  = torch.zeros(cloud_mask.shape[1:], device=device).bool() # doesn't have batch dim
    c_alpha_mask[..., 1] = True
    # container for c_alpha scores (between 0,1)
    wrapper = torch.zeros(true_coords.shape[:2], device=device).type(dtype)

    for bi, seq in enumerate(true_coords):
        # select atoms for study
        c_alphas = cloud_mask[bi]*c_alpha_mask # only pick c_alpha positions
        selected_pred = pred_coords[bi, c_alphas, :] 
        selected_target = true_coords[bi, c_alphas, :]
        # get number under distance
        dist_mat_pred = torch.cdist(selected_pred, selected_pred, p=2)
        dist_mat_target = torch.cdist(selected_target, selected_target, p=2) 
        under_r0_target = dist_mat_target < r_0
        compare_dists = torch.abs(dist_mat_pred - dist_mat_target)[under_r0_target]
        # measure diff below threshold
        score = torch.zeros_like(under_r0_target).float()
        max_score = torch.zeros_like(under_r0_target).float()
        max_score[under_r0_target] = 4.
        # measure under how many thresholds
        score[under_r0_target] = thresholds.shape[0] - \
                                 torch.bucketize( compare_dists, boundaries=thresholds ).float()
        # dont include diagonal
        l_mask = c_alphas.float().sum(dim=-1).bool()
        wrapper[bi, l_mask] = ( score.sum(dim=-1) - thresholds.shape[0] ) / \
                              ( max_score.sum(dim=-1) - thresholds.shape[0] )

    return wrapper


################
### WRAPPERS ###
################

@set_backend_kwarg
@invoke_torch_or_numpy(mdscaling_torch, mdscaling_numpy)
def MDScaling(pre_dist_mat, **kwargs):
    """ Gets distance matrix (-ces). Outputs 3d.  
        Assumes (for now) distrogram is (N x N) and symmetric.
        For support of ditograms: see `center_distogram_torch()`
        Inputs:
        * pre_dist_mat: (1, N, N) distance matrix.
        * weights: optional. (N x N) pairwise relative weights .
        * iters: number of iterations to run the algorithm on
        * tol: relative tolerance at which to stop the algorithm if no better
               improvement is achieved
        * backend: one of ["numpy", "torch", "auto"] for backend choice
        * fix_mirror: int. number of iterations to run the 3d generation and
                      pick the best mirror (highest number of negative phis)
        * N_mask: indexing array/tensor for indices of backbone N.
                  Only used if fix_mirror > 0.
        * CA_mask: indexing array/tensor for indices of backbone C_alpha.
                   Only used if fix_mirror > 0.
        * verbose: whether to print logs
        Outputs:
        * best_3d_coords: (3 x N)
        * historic_stress: (timesteps, )
    """
    pre_dist_mat = expand_dims_to(pre_dist_mat, 3 - len(pre_dist_mat.shape))
    return pre_dist_mat, kwargs

@expand_arg_dims(dim_len = 2)
@set_backend_kwarg
@invoke_torch_or_numpy(kabsch_torch, kabsch_numpy)
def Kabsch(A, B):
    """ Returns Kabsch-rotated matrices resulting
        from aligning A into B.
        Adapted from: https://github.com/charnley/rmsd/
        * Inputs: 
            * A,B are (3 x N)
            * backend: one of ["numpy", "torch", "auto"] for backend choice
        * Outputs: tensor/array of shape (3 x N)
    """
    # run calcs - pick the 0th bc an additional dim was created
    return A, B

@expand_arg_dims()
@set_backend_kwarg
@invoke_torch_or_numpy(rmsd_torch, rmsd_numpy)
def RMSD(A, B):
    """ Returns RMSD score as defined here (lower is better):
        https://en.wikipedia.org/wiki/
        Root-mean-square_deviation_of_atomic_positions
        * Inputs: 
            * A,B are (B x 3 x N) or (3 x N)
            * backend: one of ["numpy", "torch", "auto"] for backend choice
        * Outputs: tensor/array of size (B,)
    """
    return A, B

@expand_arg_dims()
@set_backend_kwarg
@invoke_torch_or_numpy(gdt_torch, gdt_numpy)
def GDT(A, B, *, mode="TS", cutoffs=[1,2,4,8], weights=None):
    """ Returns GDT score as defined here (highre is better):
        Supports both TS and HA
        http://predictioncenter.org/casp12/doc/help.html
        * Inputs:
            * A,B are (B x 3 x N) (np.array or torch.tensor)
            * cutoffs: defines thresholds for gdt
            * weights: list containing the weights
            * mode: one of ["numpy", "torch", "auto"] for backend
        * Outputs: tensor/array of size (B,)
    """
    # define cutoffs for each type of gdt and weights
    cutoffs = [0.5,1,2,4] if mode in ["HA", "ha"] else [1,2,4,8]
    # calculate GDT
    return A, B, cutoffs, {'weights': weights}

@expand_arg_dims()
@set_backend_kwarg
@invoke_torch_or_numpy(tmscore_torch, tmscore_numpy)
def TMscore(A, B):
    """ Returns TMscore as defined here (higher is better):
        >0.5 (likely) >0.6 (highly likely) same folding. 
        = 0.2. https://en.wikipedia.org/wiki/Template_modeling_score
        Warning! It's not exactly the code in:
        https://zhanglab.ccmb.med.umich.edu/TM-score/TMscore.cpp
        but will suffice for now. 
        Inputs: 
            * A,B are (B x 3 x N) (np.array or torch.tensor)
            * mode: one of ["numpy", "torch", "auto"] for backend
        Outputs: tensor/array of size (B,)
    """
    return A, B<|MERGE_RESOLUTION|>--- conflicted
+++ resolved
@@ -474,25 +474,15 @@
     # not needed to device since it's only for indices.
     scaff = torch.zeros(seqs.shape[1], 14)
     scaff[:, 0] = 1
-<<<<<<< HEAD
-    idxs = torch.nonzero(scaff.view(-1), as_tuple=True)[0]
-    
-=======
     idxs = torch.nonzero(scaff).reshape(-1)
 
->>>>>>> bdcfa074
     for s,seq in enumerate(seqs): 
         for i,idx in enumerate(idxs):
             if i >= seq.shape[0]:
                 break
             # offset by pos in chain ( intra-aa bonds + with next aa )
-<<<<<<< HEAD
             bonds = idx + torch.tensor( constants.AA_DATA[VOCAB.int2char(seq[i].item())]['bonds'] + [[2, 14]] ).t()
             # delete link with next if final AA in seq
-=======
-            bonds = idx + torch.tensor( constants.AA_DATA[VOCAB.int2char(seq[i].item())]['bonds'] + [[2, 14]] , device = device).t()
-            # delete link with next if not final
->>>>>>> bdcfa074
             if i == idxs.shape[0]-1:
                 bonds = bonds[:, :-1]
             # modify adj mat
