--- conflicted
+++ resolved
@@ -275,31 +275,6 @@
             * n_seqs: number of sequences in the MSA
             * embedd_dim: number of embedding dimensions. 768 for MSA_Transformer
     """
-<<<<<<< HEAD
-    str_seq = ["".join([VOCAB._int2char[x] for x in s]) for s in seq.cpu().numpy()]
-    # use MSA transformer
-    if msa_data is not None: 
-        msa_batch_labels, msa_batch_strs, msa_batch_tokens = batch_converter(msa_data)
-        with torch.no_grad():
-            results = embedd_model(msa_batch_tokens.to(seq.device), repr_layers=[12], return_contacts=False)
-        # index 0 is for start token. so take from 1 one
-        token_reps = results["representations"][12][0, :,  1 : len(str_seq[0]) + 1]
-        
-    # base ESM case
-    else: 
-        batch_labels, batch_strs, batch_tokens = batch_converter( [(i, str_seq[i]) for i in range(seq.shape[0])] )
-        with torch.no_grad():
-            results = embedd_model(batch_tokens.to(seq.device), repr_layers=[33], return_contacts=False)
-        # index 0 is for start token. so take from 1 one
-        token_reps = results["representations"][33][:, 1 : len(str_seq[0]) + 1].unsqueeze(dim=1)
-        
-    
-    if embedd_type == "mean":
-        token_reps = token_reps.mean(dim=1)
-    return token_reps
-
-
-=======
     # use MSA transformer
     REPR_LAYER_NUM = 12
     max_seq_len = msa.shape[-1]
@@ -335,8 +310,6 @@
     token_reps = results["representations"][REPR_LAYER_NUM][..., 1:, :].unsqueeze(dim=1)
     return token_reps
 
-
->>>>>>> 00564b9c
 def get_all_protein_ids(dataloader, verbose=False):
     """ Given a sidechainnet dataloader for a CASP version, 
         Returns all the ids belonging to proteins.
