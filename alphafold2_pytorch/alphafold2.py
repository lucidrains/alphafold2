--- conflicted
+++ resolved
@@ -711,18 +711,14 @@
             C_mask = C_mask
         )
         coords = rearrange(coords_3d, 'b c n -> b n c')
-<<<<<<< HEAD
         coords = sidechain_container(coords, n_aa = self.num_backbone_atoms, cloud_mask=cloud_mask)
         coords = rearrange(coords[:, :, :self.num_backbone_atoms], 'b n l d -> b (n l) d')
         # atom_tokens = scn_atom_embedd(seq)
 
-        x = self.structure_module_embeds(seq)
-=======
         
         trunk_embeds = self.trunk_to_structure_dim(trunk_embeds)
         x = reduce(trunk_embeds, 'b i j d -> b i d', 'mean')
         x += self.structure_module_embeds(seq)
->>>>>>> 3228aedf
         x = repeat(x, 'b n d -> b n l d', l = self.num_backbone_atoms)
 
         x += rearrange(self.backbone_pos_emb, 'l d -> () () l d')
@@ -733,20 +729,8 @@
 
         with torch_default_dtype(torch.float64):
             for _ in range(self.structure_module_refinement_iters):
-<<<<<<< HEAD
-                print(x.shape, coords.shape)
-                output = self.structure_module(x, coords, mask = torch.ones(*coords.shape[:-1]).bool())
-                x, refined_coords = output['0'], output['1']
-
-                refined_coords = rearrange(refined_coords, 'b n d c -> b n c d')
-                refined_coords = self.to_refined_coords_delta(refined_coords)
-                refined_coords = rearrange(refined_coords, 'b n c () -> b n c')
-
-                x = rearrange(x, 'b n c () -> b n c')
-                coords = coords + refined_coords
-=======
                 x, coords = self.structure_module(x, coords, mask = mask)
->>>>>>> 3228aedf
 
         coords.type(original_dtype)
-        return coords, mask+        return coords, mask
+
