--- conflicted
+++ resolved
@@ -902,20 +902,16 @@
 
         # structural refinement
 
-<<<<<<< HEAD
-        distances, weights = center_distogram_torch(distogram_logits)
-
-        paddings = (seq == 20).sum(dim=-1)
-        for i,pad in enumerate(paddings):
-            if pad > 0:
-                weights[i, -pad:, -pad:] = 0.
-=======
         if self.predict_real_value_distances:
             distances, distance_std = distance_pred.unbind(dim = -1)
             weights = (1 / (1 + distance_std)) # could also do a distance_std.sigmoid() here
         else:
             distances, weights = center_distogram_torch(distance_pred)
->>>>>>> 04d0932e
+
+        paddings = (seq == 20).sum(dim=-1)
+        for i,pad in enumerate(paddings):
+            if pad > 0:
+                weights[i, -pad:, -pad:] = 0.
 
         coords_3d, _ = MDScaling(distances, 
             weights = weights,
